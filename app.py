--- conflicted
+++ resolved
@@ -210,10 +210,6 @@
         return jsonify({'error': str(e)})
 
 if __name__ == "__main__":
-<<<<<<< HEAD
-    app.run(debug=True)
-=======
     import os
     port = int(os.environ.get("PORT", 5000))  # Use the PORT environment variable, default to 5000
-    app.run(host="0.0.0.0", port=port, debug=True)
->>>>>>> 87ef0264
+    app.run(host="0.0.0.0", port=port, debug=True)